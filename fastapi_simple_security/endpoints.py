--- conflicted
+++ resolved
@@ -11,18 +11,15 @@
 
 show_endpoints = False if "FASTAPI_SIMPLE_SECURITY_HIDE_DOCS" in os.environ else True
 
-
 @api_key_router.get("/new", dependencies=[Depends(secret_based_security)], include_in_schema=show_endpoints)
-<<<<<<< HEAD
-def get_new_api_key(never_expires: bool = Query(False, description="if set, the created API key will never be considered expired")) -> str:
-    """
-=======
-def get_new_api_key(never_expires=None, account_name: Optional[str] = "Not Provided") -> str:
+def get_new_api_key(
+    never_expires: bool = Query(False, description="if set, the created API key will never be considered expired"), 
+    account_name: Optional[str] = Query(default="Not Provided", description="if set, creates a field in the database table that corresponds to the account/client who utilizes the API Key.")
+    ) -> str:
     """
     Args:
         never_expires: if set, the created API key will never be considered expired
         account_name: if set, creates a field in the database table that corresponds to the account/client who utilizes the API Key.
->>>>>>> c3ca102d
     Returns:
         api_key: a newly generated API key
     """
